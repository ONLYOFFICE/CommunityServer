--- conflicted
+++ resolved
@@ -6,68 +6,65 @@
 
 ### General
 
-* Allow to add administrator to the People module
-* Session time limit
-* Separate settings for Mail Server within the portal
-<<<<<<< HEAD
+* Allow to add administrator to the People module
+* Session time limit
+* Separate settings for Mail Server within the portal
 * Separate settings page for third-party services integration
-=======
->>>>>>> fc5cd1aa
 
 ### Documents module
 
-* Integration with DocuSign
-* Change work with DropBox to use official SDK instead of SharpBox
-* Sharing menu and dialog window redesign
-* Changing of document owner by administrator
+* Integration with DocuSign
+* Change work with DropBox to use official SDK instead of SharpBox
+* Sharing menu and dialog window redesign
+* Changing of document owner by administrator
 
-### Projects module
-
-* Task copy creation
-
+### Projects module
+
+* Task copy creation
+
 ### Mail module
 
-* Possibility to disable mail message threads
+* Possibility to disable mail message threads
 
 ### CRM
 
-* IP-telephony integration
+* IP-telephony integration
 
-### Backend
-
-* Switch to jQuery 3.1
-* Discontinue support for IE 8 and earlier versions
-* ApiSystem service fuctionality for hosted solutions
+### Backend
+
+* Switch to jQuery 3.1
+* Discontinue support for IE 8 and earlier versions
+* ApiSystem service fuctionality for hosted solutions
 
 
 ## Version 9.5
 
 ### General
 
-* Modularity support
-* CKEditors/MediaWiki update
-* Inactive portal data removal
-* Creating user with login/password combination
-* Portal registration using email only
-* Talk redesign
+* Modularity support
+* CKEditors/MediaWiki update
+* Inactive portal data removal
+* Creating user with login/password combination
+* Portal registration using email only
+* Talk redesign
 * Support for push notifications
 
 ### Control Panel
 
-* SSO: support for shibboleth and other providers
+* SSO: support for shibboleth and other providers
 
 ### Documents module
 
-* Video view in browser
-* Integration with Sharepoint
+* Video view in browser
+* Integration with Sharepoint
 
 ### Mail module
 
-* Possibility to create mail boxes at the mail server for mass mailing with the portal
+* Possibility to create mail boxes at the mail server for mass mailing with the portal
 
 ### CRM
 
-* Reports with export to document editors
+* Reports with export to document editors
 
 
 ## Project Information
